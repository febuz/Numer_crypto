--- conflicted
+++ resolved
@@ -1,11 +1,3 @@
-<<<<<<< HEAD
-=======
-
-# Environment variables
-.env
-
-# Gitignore file for Numerai Crypto project
-
 # Environment variables and secrets
 .env
 *.env
@@ -17,14 +9,12 @@
 credentials.json
 token.json
 
->>>>>>> 19e84134
 # Python
 __pycache__/
 *.py[cod]
-*.class
+*$py.class
 *.so
 .Python
-env/
 build/
 develop-eggs/
 dist/
@@ -48,16 +38,10 @@
 gpu_test_env/
 test_env*/
 
-<<<<<<< HEAD
-=======
 # Jupyter Notebook
 .ipynb_checkpoints
+*.ipynb_checkpoints/
 
-# Virtual Environment
-venv/
-ENV/
-
->>>>>>> 19e84134
 # IDE files
 .idea/
 .vscode/
@@ -77,6 +61,14 @@
 h2ologs/
 reports/
 
+# OS
+.DS_Store
+.DS_Store?
+._*
+.Spotlight-V100
+.Trashes
+ehthumbs.db
+Thumbs.db
+
 # Project specific
-github_key.pub
-*.ipynb_checkpoints/+github_key.pub